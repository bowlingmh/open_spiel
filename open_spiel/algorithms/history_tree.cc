--- conflicted
+++ resolved
@@ -177,11 +177,7 @@
   } else {
     // Finally, we look at the policy we are finding a best response to, and
     // get our probabilities from there.
-<<<<<<< HEAD
-    auto state_policy = policy->GetStatePolicy(state.InformationStateString());
-=======
     auto state_policy = policy->GetStatePolicy(state);
->>>>>>> 54e05b2d
     if (state_policy.empty()) {
       SpielFatalError(state.InformationStateString() + " not found in policy.");
     }
